--- conflicted
+++ resolved
@@ -21,13 +21,6 @@
       const result = await AuthService.signUp(formData);
 
       if (result.success) {
-<<<<<<< HEAD
-        res.status(201).json(result);
-      } else {
-        // Handle validation errors or other errors
-        const statusCode = result.validationErrors ? 400 : 500;
-        res.status(statusCode).json(result);
-=======
         const response: ApiResponse<SignUpResponseData> = {
           success: true,
           message: result.message || 'Account created successfully',
@@ -49,7 +42,6 @@
           timestamp: new Date().toISOString(),
         };
         res.status(statusCode).json(response);
->>>>>>> 12f43e24
       }
     } catch (error: unknown) {
       console.error('Signup error:', error);
