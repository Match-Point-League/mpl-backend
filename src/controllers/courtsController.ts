--- conflicted
+++ resolved
@@ -92,11 +92,7 @@
    * @param req - Request with court ID in params
    * @param res - Express response object
    */
-<<<<<<< HEAD
-  public static async getCourtById(req: AuthenticatedRequest, res: Response): Promise<void> {
-=======
   public static async getCourtById(req: Request, res: Response): Promise<void> {
->>>>>>> f80a3aa2
     try {
       const { id } = req.query;
 
@@ -133,11 +129,7 @@
    * @param req - Request with verification status in params
    * @param res - Express response object
    */
-<<<<<<< HEAD
-  public static async getCourtsByVerified(req: AuthenticatedRequest, res: Response): Promise<void> {
-=======
   public static async getCourtsByVerified(req: Request, res: Response): Promise<void> {
->>>>>>> f80a3aa2
     try {
       const { verified } = req.query;
 
@@ -165,9 +157,5 @@
       res.status(500).json(response);
     }
   }
-<<<<<<< HEAD
 }
-  
-=======
-}
->>>>>>> f80a3aa2
+  