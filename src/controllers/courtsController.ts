<<<<<<< HEAD
import { Response, Request } from 'express';
import { ApiResponse, CreateCourtInput, Court, SportOptions } from '../types';
=======
import { Response } from 'express';
import { CourtsRequestInput, CreateCourtInput, Court, SportOptions, ApiResponse } from '../types';
>>>>>>> edd80a15
import { AuthenticatedRequest } from '../middleware/authMiddleware';
import { CourtValidationService } from '../services/courtValidationService';
import { ResponseService } from '../services/responseService';
import database from '../config/database';
import { Pool } from 'pg';
<<<<<<< HEAD
import { CourtValidationService } from '../services/courtValidationService';

// Type for court data from request body (without created_by)
interface CourtRequestBody {
  name: string;
  address_line: string;
  city: string;
  state: string;
  zip_code: string;
  is_indoor: boolean;
  lights?: boolean;
  sport: string;
}
=======
>>>>>>> edd80a15

export class CourtsController {

  private static db: Pool = database.getPool();



  /**
   * Main method to create a new court
   * @param req - Authenticated request with court data
   * @param res - Express response object
   */
  public static async createCourt(req: AuthenticatedRequest, res: Response): Promise<void> {
    try {
      // Authentication check
      if (!req.user?.uid) {
        res.status(401).json(ResponseService.createErrorResponse('User authentication required', 401));
        return;
      }

      // Extract court data from request body
      const courtData: CourtsRequestInput = req.body;
      const { name, address_line, city, state, zip_code, is_indoor, lights, sport } = courtData;

      // Validate court data using our comprehensive validation service
      const validationResult = await CourtValidationService.validateCourtData({
        name,
        address_line,
        city,
        state,
        zip_code,
        is_indoor,
        lights,
        sport
      });

      if (!validationResult.isValid) {
        res.status(400).json(ResponseService.createErrorResponse('Validation failed', 400, { validationErrors: validationResult.errors }));
        return;
      }

      // Add any warnings to the response (for future use with external validation)
      if (validationResult.warnings.length > 0) {
        // Log validation warnings (remove in production)
        console.log('Court validation warnings:', validationResult.warnings);
      }

      // Prepare court data for database insertion with defaults
      const insertData = {
        name: courtData.name,
        address_line: courtData.address_line,
        city: courtData.city,
        state: courtData.state,
        zip_code: courtData.zip_code,
        is_indoor: courtData.is_indoor,
        lights: courtData.is_indoor ? undefined : courtData.lights, // Set lights to undefined for indoor courts
        sport: courtData.sport as SportOptions, 
        verified: false, // Default to false
        created_by: req.user!.uid,
      };

      // Insert court data into the database
      const fieldOrder = ['name', 'address_line', 'city', 'state', 'zip_code', 'is_indoor', 'lights', 'sport', 'verified', 'created_by'];
      const values = fieldOrder.map(field => insertData[field as keyof typeof insertData]);

      // Log court insertion for debugging (remove in production)
      console.log('Inserting court data:', { fieldOrder, values, insertData });

      const result = await CourtsController.db.query(
        `INSERT INTO courts (${fieldOrder.join(', ')}) VALUES ($1, $2, $3, $4, $5, $6, $7, $8, $9, $10) RETURNING *`,
        values
      );

      // Return success response with the created court
      res.status(201).json(ResponseService.createSuccessResponse(result.rows[0], 'Court created successfully'));

    } catch (error) {
      console.error('Error creating court:', error);
      ResponseService.handleDatabaseError(error, res);
    }
  }

  /**
   * Retrieves a specific court by ID
   * @param req - Request with court ID in params
   * @param res - Express response object
   */
  public static async getCourtById(req: Request, res: Response): Promise<void> {
    try {
      const { id } = req.query;

      // Validate that ID parameter exists
      if (!id) {
        res.status(400).json(CourtsController.createErrorResponse('Court ID is required', 400));
        return;
      }

      // Query the database for the court
      const result = await CourtsController.db.query(
        'SELECT id, name, address_line, city, state, zip_code, is_indoor, lights, sport FROM courts WHERE id = $1',
        [id]
      );

      // Check if court was found
      if (result.rows.length === 0) {
        res.status(404).json(CourtsController.createErrorResponse('Court not found', 404));
        return;
      }

      // Return the court data (already in PublicCourtResponse format)
      res.status(200).json(CourtsController.createSuccessResponse(result.rows[0], 'Court retrieved successfully'));

    } catch (error) {
      console.error('Error retrieving court:', error);
      const response = CourtsController.createErrorResponse('Failed to retrieve court', 500);
      res.status(500).json(response);
    }
  }

  /**
   * Retrieves all courts by verification status
   * @param req - Request with verification status in params
   * @param res - Express response object
   */
  public static async getCourtsByVerified(req: Request, res: Response): Promise<void> {
    try {
      const { verified } = req.query;

      // Validate that verified parameter exists
      if (!verified) {
        res.status(400).json(CourtsController.createErrorResponse('Verification status is required', 400));
        return;
      }

      // Convert string parameter to boolean
      const isVerified = verified === 'true';

      // Query the database for courts matching verification status
      const result = await CourtsController.db.query(
        'SELECT id, name, address_line, city, state, zip_code, is_indoor, lights, sport FROM courts WHERE verified = $1',
        [isVerified]
      );

      // Return the courts array (already in PublicCourtResponse format)
      res.status(200).json(CourtsController.createSuccessResponse(result.rows, 'Courts retrieved successfully'));

    } catch (error) {
      console.error('Error retrieving courts by verification status:', error);
      const response = CourtsController.createErrorResponse('Failed to retrieve courts', 500);
      res.status(500).json(response);
    }
  }
}<|MERGE_RESOLUTION|>--- conflicted
+++ resolved
@@ -1,31 +1,10 @@
-<<<<<<< HEAD
-import { Response, Request } from 'express';
-import { ApiResponse, CreateCourtInput, Court, SportOptions } from '../types';
-=======
 import { Response } from 'express';
 import { CourtsRequestInput, CreateCourtInput, Court, SportOptions, ApiResponse } from '../types';
->>>>>>> edd80a15
 import { AuthenticatedRequest } from '../middleware/authMiddleware';
 import { CourtValidationService } from '../services/courtValidationService';
 import { ResponseService } from '../services/responseService';
 import database from '../config/database';
 import { Pool } from 'pg';
-<<<<<<< HEAD
-import { CourtValidationService } from '../services/courtValidationService';
-
-// Type for court data from request body (without created_by)
-interface CourtRequestBody {
-  name: string;
-  address_line: string;
-  city: string;
-  state: string;
-  zip_code: string;
-  is_indoor: boolean;
-  lights?: boolean;
-  sport: string;
-}
-=======
->>>>>>> edd80a15
 
 export class CourtsController {
 
@@ -113,13 +92,13 @@
    * @param req - Request with court ID in params
    * @param res - Express response object
    */
-  public static async getCourtById(req: Request, res: Response): Promise<void> {
+  public static async getCourtById(req: AuthenticatedRequest, res: Response): Promise<void> {
     try {
       const { id } = req.query;
 
       // Validate that ID parameter exists
       if (!id) {
-        res.status(400).json(CourtsController.createErrorResponse('Court ID is required', 400));
+        res.status(400).json(ResponseService.createErrorResponse('Court ID is required', 400));
         return;
       }
 
@@ -131,16 +110,16 @@
 
       // Check if court was found
       if (result.rows.length === 0) {
-        res.status(404).json(CourtsController.createErrorResponse('Court not found', 404));
+        res.status(404).json(ResponseService.createErrorResponse('Court not found', 404));
         return;
       }
 
       // Return the court data (already in PublicCourtResponse format)
-      res.status(200).json(CourtsController.createSuccessResponse(result.rows[0], 'Court retrieved successfully'));
+      res.status(200).json(ResponseService.createSuccessResponse(result.rows[0], 'Court retrieved successfully'));
 
     } catch (error) {
       console.error('Error retrieving court:', error);
-      const response = CourtsController.createErrorResponse('Failed to retrieve court', 500);
+      const response = ResponseService.createErrorResponse('Failed to retrieve court', 500);
       res.status(500).json(response);
     }
   }
@@ -150,13 +129,13 @@
    * @param req - Request with verification status in params
    * @param res - Express response object
    */
-  public static async getCourtsByVerified(req: Request, res: Response): Promise<void> {
+  public static async getCourtsByVerified(req: AuthenticatedRequest, res: Response): Promise<void> {
     try {
       const { verified } = req.query;
 
       // Validate that verified parameter exists
       if (!verified) {
-        res.status(400).json(CourtsController.createErrorResponse('Verification status is required', 400));
+        res.status(400).json(ResponseService.createErrorResponse('Verification status is required', 400));
         return;
       }
 
@@ -170,12 +149,13 @@
       );
 
       // Return the courts array (already in PublicCourtResponse format)
-      res.status(200).json(CourtsController.createSuccessResponse(result.rows, 'Courts retrieved successfully'));
+      res.status(200).json(ResponseService.createSuccessResponse(result.rows, 'Courts retrieved successfully'));
 
     } catch (error) {
       console.error('Error retrieving courts by verification status:', error);
-      const response = CourtsController.createErrorResponse('Failed to retrieve courts', 500);
+      const response = ResponseService.createErrorResponse('Failed to retrieve courts', 500);
       res.status(500).json(response);
     }
   }
-}+}
+  