--- conflicted
+++ resolved
@@ -2,11 +2,8 @@
 import healthRoutes from './healthRoutes';
 import usersRoutes from './usersRoutes';
 import authRoutes from './authRoutes';
-<<<<<<< HEAD
 import matchesRoutes from './matchesRoutes';
-=======
 import publicUserRoutes from './publicUserRoutes';
->>>>>>> 068e9da3
 
 const router = Router();
 
@@ -25,13 +22,11 @@
 // Users routes
 router.use('/users', usersRoutes);
 
-<<<<<<< HEAD
 // Matches routes
 router.use('/matches', matchesRoutes);
-=======
+
 // Public routes
 // Players routes
 router.use('/public/players', publicUserRoutes);
->>>>>>> 068e9da3
 
 export default router;