import { Router } from 'express';
import healthRoutes from './healthRoutes';
import usersRoutes from './usersRoutes';
import authRoutes from './authRoutes';
<<<<<<< HEAD
import courtsRoutes from './courtsRoutes';
=======
import publicUserRoutes from './publicUserRoutes';
>>>>>>> a99e724f

const router = Router();

/**
 * API Routes
 * Base path: /api/v1
 */

// Health and monitoring routes
router.use('/health', healthRoutes);
router.use('/ping', healthRoutes);

// Authentication routes
router.use('/auth', authRoutes);

// Users routes
router.use('/users', usersRoutes);

<<<<<<< HEAD
// Courts routes
router.use('/courts', courtsRoutes);
=======
// Public routes
// Players routes
router.use('/public/players', publicUserRoutes);
>>>>>>> a99e724f

export default router;<|MERGE_RESOLUTION|>--- conflicted
+++ resolved
@@ -2,11 +2,8 @@
 import healthRoutes from './healthRoutes';
 import usersRoutes from './usersRoutes';
 import authRoutes from './authRoutes';
-<<<<<<< HEAD
+import publicUserRoutes from './publicUserRoutes';
 import courtsRoutes from './courtsRoutes';
-=======
-import publicUserRoutes from './publicUserRoutes';
->>>>>>> a99e724f
 
 const router = Router();
 
@@ -25,13 +22,11 @@
 // Users routes
 router.use('/users', usersRoutes);
 
-<<<<<<< HEAD
-// Courts routes
-router.use('/courts', courtsRoutes);
-=======
 // Public routes
 // Players routes
 router.use('/public/players', publicUserRoutes);
->>>>>>> a99e724f
+
+// Courts routes
+router.use('/courts', courtsRoutes);
 
 export default router;