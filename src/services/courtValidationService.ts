--- conflicted
+++ resolved
@@ -14,11 +14,7 @@
   validateStateAgainstZipCode,
   VALIDATION_RULES
 } from '../utils/validation';
-<<<<<<< HEAD
-import { CourtValidationInput, CourtValidationResult, UpdateCourtInput } from '../types/courtTypes';
-=======
-import { CourtsRequestInput, CourtValidationResult } from '../types/courtTypes';
->>>>>>> bdc7ee0d
+import { CourtsRequestInput, CourtValidationResult, UpdateCourtInput } from '../types/courtTypes';
 
 /**
  * Service for validating court creation data
