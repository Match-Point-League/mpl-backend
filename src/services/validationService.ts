--- conflicted
+++ resolved
@@ -1,8 +1,4 @@
-<<<<<<< HEAD
-import { SportOptions, ZipCodeResponse, CityInfo, ValidationErrors, ValidationResult, RegistrationFormData, UpdateUserInput } from '../types';
-=======
-import { SportOptions, ZipCodeResponse, CityInfo, ValidationErrors, ValidationResult, RegistrationFormData, UserRole } from '../types';
->>>>>>> 43bef0c0
+import { SportOptions, ZipCodeResponse, CityInfo, ValidationErrors, ValidationResult, RegistrationFormData, UpdateUserInput, UserRole } from '../types';
 
 /**
  * Service for validating registration form data
@@ -121,25 +117,12 @@
     return null;
   }
 
-<<<<<<< HEAD
   /**
    * Validates display name field
    */
   private static validateDisplayName(displayName: string | undefined): string | null {
     if (!displayName) {
       return 'Display name is required';
-=======
-    // Sports interested validation
-    if (!formData.preferredSports || formData.preferredSports.length === 0) {
-      errors.preferredSports = 'Please select at least one sport';
-    } else {
-      // Validate that only valid sports are selected
-      const validSports = [SportOptions.TENNIS, SportOptions.PICKLEBALL];
-      const invalidSports = formData.preferredSports.filter(sport => !validSports.includes(sport.toLowerCase() as SportOptions));
-      if (invalidSports.length > 0) {
-        errors.preferredSports = `Invalid sports selected: ${invalidSports.join(', ')}. Only tennis and pickleball are allowed.`;
-      }
->>>>>>> 43bef0c0
     }
     return null;
   }
