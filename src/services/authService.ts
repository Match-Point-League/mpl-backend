import { auth } from '../config/firebase';
import { SignInRequest, SignInResponse, FirebaseUser, CreateUserInput, RegistrationFormData, RegistrationResponse } from '../types';
import database from '../config/database';
import { ValidationService } from './validationService';

export class AuthService {
  private static db = database.getPool();

  /**
   * Create a new user in Firebase and store profile data in PostgreSQL
   */
  static async signUp(signUpData: RegistrationFormData): Promise<RegistrationResponse> {
    let firebaseUser: any = null;
    const startTime = Date.now();
    const timeoutMs = 30000; // 30 second timeout for entire operation
    
    try {
      if (!auth) {
        throw new Error('Firebase authentication not configured');
      }

      // 1. Validate registration data
      const validationResult = await ValidationService.validateRegistrationData(signUpData);
      if (!validationResult.isValid) {
        return {
          success: false,
          error: 'Validation failed',
          validationErrors: validationResult.errors
        };
      }

      // 2. Create user in Firebase with timeout
      firebaseUser = await this.createFirebaseUserWithTimeout(signUpData, timeoutMs - (Date.now() - startTime));

      // 3. Prepare user data for PostgreSQL
      const userData: CreateUserInput = {
        email: signUpData.email,
        name: signUpData.fullName,
        display_name: signUpData.displayName,
        skill_level: signUpData.skillLevel,
        preferred_sport: ValidationService.mapSportsToPreferredSport(signUpData.preferredSports),
        is_competitive: false, // Default value
        city: validationResult.cityInfo?.fullLocation || '',
        zip_code: signUpData.zipCode,
        allow_direct_contact: false, // Default value
        role: ValidationService.getDefaultRole(), // Default role for new users
      };

      // 4. Store user profile in PostgreSQL with retry
      const fields = Object.keys(userData);
      const placeholders = fields.map((_, index) => `$${index + 1}`).join(', ');
      const values = Object.values(userData);
      
      try {
        const result = await this.retryDatabaseInsert(fields, placeholders, values);
        
        // 5. Verify data completeness after insert
        const completenessCheck = await this.verifyDataCompleteness(firebaseUser.uid, userData);
        
        if (!completenessCheck.isComplete) {
          console.warn('User created but with incomplete data:', {
            firebaseUid: firebaseUser.uid,
            email: signUpData.email,
            missingFields: completenessCheck.missingFields
          });
          
          // Still return success but flag incomplete data
          return {
            success: true,
            message: 'User created successfully',
            userId: firebaseUser.uid,
            warning: 'Some profile information may be incomplete'
          };
        }
        
        return {
          success: true,
          message: 'User created successfully',
          userId: firebaseUser.uid,
        };
      } catch (dbError: any) {
        // Handle database-specific errors
        const dbErrorMessage = this.handleDatabaseError(dbError);
        
        // Log the database error for debugging
        console.error('Database error during user creation:', {
          error: dbError,
          email: signUpData.email,
          firebaseUid: firebaseUser.uid
        });

        // Rollback: Delete Firebase user since database insert failed
        await this.rollbackFirebaseUser(firebaseUser.uid, signUpData.email);

        return {
          success: false,
          error: dbErrorMessage,
        };
      }
    } catch (error) {
      // If Firebase user creation failed, no rollback needed
      if (firebaseUser) {
        // If we got here and have a Firebase user, something else failed
        // Rollback the Firebase user to be safe
        await this.rollbackFirebaseUser(firebaseUser.uid, signUpData.email);
      }
      
      console.error('Sign up error:', error);
      return {
        success: false,
        error: this.handleFirebaseError(error),
      };
    }
  }

  /**
   * Rollback Firebase user creation by deleting the user
   */
  private static async rollbackFirebaseUser(firebaseUid: string, email: string): Promise<void> {
    try {
      if (!auth) {
        console.error('Cannot rollback Firebase user: auth not configured');
        return;
      }

      await auth.deleteUser(firebaseUid);
      console.log(`Firebase user rollback successful for UID: ${firebaseUid}, email: ${email}`);
    } catch (rollbackError: any) {
      console.error('Firebase rollback failed:', {
        firebaseUid,
        email,
        error: rollbackError
      });
      // Don't throw here - we don't want rollback failure to affect the main error response
    }
  }

  /**
   * Retry database insert with exponential backoff for transient errors
   */
  private static async retryDatabaseInsert(fields: string[], placeholders: string, values: any[]): Promise<any> {
    const maxRetries = 3;
    const baseDelay = 1000; // 1 second
    
    for (let attempt = 1; attempt <= maxRetries; attempt++) {
      try {
        const result = await this.db.query(
          `INSERT INTO users (${fields.join(', ')})
           VALUES (${placeholders})
           RETURNING id`,
          values
        );
        
        // Success! Return the result
        return result;
      } catch (error: any) {
        const isTransientError = this.isTransientError(error);
        
        if (attempt === maxRetries || !isTransientError) {
          // Last attempt or non-transient error - re-throw to be handled by caller
          throw error;
        }
        
        // Transient error and not the last attempt - wait and retry
        const delay = baseDelay * Math.pow(2, attempt - 1); // Exponential backoff: 1s, 2s, 4s
        console.log(`Database insert attempt ${attempt} failed with transient error. Retrying in ${delay}ms...`, {
          error: error.message,
          attempt,
          maxRetries
        });
        
        await this.sleep(delay);
      }
    }
  }

  /**
   * Check if a database error is transient (can be retried)
   */
  private static isTransientError(error: any): boolean {
    const errorCode = error.code;
    
    // Transient error codes that can be retried
    const transientErrorCodes = [
      '08000', // Connection exception
      '08003', // Connection does not exist
      '57014', // Query canceled
      '40P01', // Deadlock detected
      '55P03', // Lock not available
      '53300', // Insufficient resources
      '57P01', // Admin shutdown
      '57P02', // Crash shutdown
      '57P03', // Cannot connect now
    ];
    
    return transientErrorCodes.includes(errorCode);
  }

  /**
   * Sleep utility for implementing delays
   */
  private static sleep(ms: number): Promise<void> {
    return new Promise(resolve => setTimeout(resolve, ms));
  }

  /**
   * Create Firebase user with timeout protection
   */
  private static async createFirebaseUserWithTimeout(signUpData: RegistrationFormData, timeoutMs: number): Promise<any> {
    const firebasePromise = auth!.createUser({
      email: signUpData.email,
      password: signUpData.password,
      displayName: signUpData.displayName,
    });

    const timeoutPromise = new Promise((_, reject) => {
      setTimeout(() => reject(new Error('Firebase operation timed out')), timeoutMs);
    });

    return Promise.race([firebasePromise, timeoutPromise]);
  }

  /**
   * Verify that all user data was stored correctly
   */
  private static async verifyDataCompleteness(firebaseUid: string, userData: CreateUserInput): Promise<{isComplete: boolean, missingFields: string[]}> {
    try {
      const result = await this.db.query(
        'SELECT email, name, display_name, skill_level, preferred_sport, city, zip_code, role FROM users WHERE email = $1',
        [userData.email]
      );

      if (result.rows.length === 0) {
        return { isComplete: false, missingFields: ['all'] };
      }

      const storedData = result.rows[0];
      const missingFields: string[] = [];

      // Define the fields to check
      const fields: (keyof CreateUserInput)[] = ['email', 'name', 'display_name', 'skill_level', 'preferred_sport', 'city', 'zip_code', 'role'];

      // Check each field for completeness
      for (const field of fields) {
        if (!storedData[field] || storedData[field] !== userData[field]) {
          missingFields.push(field);
        }
      }

      return {
        isComplete: missingFields.length === 0,
        missingFields
      };
    } catch (error) {
      console.error('Error verifying data completeness:', error);
      return { isComplete: false, missingFields: ['verification_failed'] };
    }
  }

  /**
   * Sign in user with email and password
   */
  static async signIn(signInData: SignInRequest): Promise<SignInResponse> {
    try {
      if (!auth) {
        throw new Error('Firebase authentication not configured');
      }

      // 1. Get user by email using Firebase Admin SDK
      let firebaseUser;
      try {
        firebaseUser = await auth.getUserByEmail(signInData.email);
      } catch (error) {
        return {
          success: false,
          error: 'No account found with this email address',
        };
      }

      // 2. Verify password using Firebase Auth REST API (Admin SDK doesn't support password verification)
      const firebaseApiKey = process.env.FIREBASE_API_KEY;
      if (!firebaseApiKey) {
        throw new Error('Firebase API key not configured');
      }

      const authResponse = await fetch(
        `https://identitytoolkit.googleapis.com/v1/accounts:signInWithPassword?key=${firebaseApiKey}`,
        {
          method: 'POST',
          headers: { 'Content-Type': 'application/json' },
          body: JSON.stringify({
            email: signInData.email,
            password: signInData.password,
            returnSecureToken: true
          })
        }
      );

      if (!authResponse.ok) {
        const authData = await authResponse.json() as any;
        console.log('❌ Firebase Auth REST API error:', authData);
        
        // Provide specific error messages based on Firebase error codes
        switch (authData.error?.message) {
          case 'INVALID_PASSWORD':
            return {
              success: false,
              error: 'Incorrect password. Please try again.',
            };
          case 'USER_NOT_FOUND':
            return {
              success: false,
              error: 'No account found with this email address',
            };
          case 'INVALID_EMAIL':
            return {
              success: false,
              error: 'Please enter a valid email address',
            };
          case 'TOO_MANY_ATTEMPTS_TRY_LATER':
            return {
              success: false,
              error: 'Too many failed attempts. Please try again later.',
            };
          default:
            // Fallback to generic error message
            const errorMessage = this.handleFirebaseError(authData.error);
            return {
              success: false,
              error: errorMessage,
            };
        }
      }
      
      console.log('✅ Password verified successfully');

      // 2. Get user profile from PostgreSQL using email
      const result = await this.db.query(
        'SELECT id, email, name, display_name, role FROM users WHERE email = $1',
        [signInData.email]
      );

      if (result.rows.length === 0) {
        return {
          success: false,
          error: 'User profile not found',
        };
      }

      const userProfile = result.rows[0];

      // 3. Create custom token for the user using Firebase Admin SDK
      const customToken = await auth.createCustomToken(firebaseUser.uid);

      return {
        success: true,
        message: 'Sign in successful',
        token: customToken,
        user: {
          id: firebaseUser.uid,  // Return Firebase UID from Admin SDK
          email: userProfile.email,
          name: userProfile.name,
          displayName: userProfile.display_name,
<<<<<<< HEAD
          role: userProfile.role, // Include role for access control
=======
          token: customToken,
>>>>>>> 12f43e24
        },
      };
    } catch (error) {
      console.error('Sign in error:', error);
      return {
        success: false,
        error: this.handleFirebaseError(error),
      };
    }
  }

  /**
   * Verify Firebase ID token
   */
  static async verifyToken(idToken: string): Promise<FirebaseUser | null> {
    try {
      if (!auth) {
        throw new Error('Firebase authentication not configured');
      }

      const decodedToken = await auth.verifyIdToken(idToken);
      return {
        uid: decodedToken.uid,
        email: decodedToken.email || '',
        displayName: decodedToken.name || undefined,
        emailVerified: decodedToken.email_verified || false,
      };
    } catch (error) {
      console.error('Token verification error:', error);
      return null;
    }
  }

  /**
   * Unified Firebase error handler for both Admin SDK and REST API errors
   */
  private static handleFirebaseError(error: any): string {
    // Handle Admin SDK errors
    if (error.code && typeof error.code === 'string' && error.code.startsWith('auth/')) {
      switch (error.code) {
        case 'auth/email-already-exists':
          return 'An account with this email already exists';
        case 'auth/invalid-email':
          return 'Invalid email address';
        case 'auth/weak-password':
          return 'Password is too weak';
        case 'auth/user-not-found':
          return 'User not found';
        case 'auth/wrong-password':
          return 'Incorrect password';
        case 'auth/user-disabled':
          return 'This account has been disabled';
        case 'auth/too-many-requests':
          return 'Too many failed attempts. Please try again later';
        default:
          return error.message || 'Authentication failed';
      }
    }

    // Handle REST API errors
    if (error.message) {
      switch (error.message) {
        case 'EMAIL_NOT_FOUND':
          return 'No account found with this email address';
        case 'INVALID_PASSWORD':
          return 'Incorrect password';
        case 'USER_DISABLED':
          return 'This account has been disabled';
        case 'TOO_MANY_ATTEMPTS_TRY_LATER':
          return 'Too many failed attempts. Please try again later';
        case 'INVALID_EMAIL':
          return 'Invalid email address';
        case 'INVALID_LOGIN_CREDENTIALS':
          return 'Invalid email or password';  
        default:
          return error.message || 'Authentication failed';
      }
    }

    return 'Authentication failed';
  }

  /**
   * Handle database-specific errors and return user-friendly messages
   */
  private static handleDatabaseError(error: any): string {
    // PostgreSQL error codes
    const errorCode = error.code;
    
    switch (errorCode) {
      case '23505': // Unique violation
        if (error.constraint && error.constraint.includes('email')) {
          return 'An account with this email already exists';
        }
        return 'A record with this information already exists';
        
      case '23502': // Not null violation
        return 'Required information is missing. Please check your registration data.';
        
      case '23514': // Check violation
        if (error.constraint && error.constraint.includes('skill_level')) {
          return 'Skill level must be between 1.0 and 5.5';
        }
        if (error.constraint && error.constraint.includes('preferred_sport')) {
          return 'Preferred sport must be tennis, pickleball, or both';
        }
        return 'Invalid data provided. Please check your registration information.';
        
      case '08000': // Connection exception
        return 'Database connection error. Please try again later.';
        
      case '08003': // Connection does not exist
        return 'Database connection lost. Please try again later.';
        
      case '57014': // Query canceled
        return 'Database operation was canceled. Please try again.';
        
      case '40P01': // Deadlock detected
        return 'Database is temporarily busy. Please try again in a moment.';
        
      default:
        // Log unknown error codes for debugging
        console.error('Unknown database error code:', errorCode, error);
        return 'Database error occurred. Please try again later.';
    }
  }
} <|MERGE_RESOLUTION|>--- conflicted
+++ resolved
@@ -361,11 +361,8 @@
           email: userProfile.email,
           name: userProfile.name,
           displayName: userProfile.display_name,
-<<<<<<< HEAD
           role: userProfile.role, // Include role for access control
-=======
           token: customToken,
->>>>>>> 12f43e24
         },
       };
     } catch (error) {
